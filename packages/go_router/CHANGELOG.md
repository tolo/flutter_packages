<<<<<<< HEAD
## 6.1.0

- Introduces `StatefulShellRoute` to support using separate
  navigators for child routes as well as preserving state in each navigation tree
  (flutter/flutter#99124).
- Updates documentation for `pageBuilder` and `builder` fields of `ShellRoute`, to more correctly
  describe the meaning of the child argument in the builder functions.
- Adds support for restorationId to ShellRoute (and StatefulShellRoute).
=======
## NEXT

- Aligns Dart and Flutter SDK constraints.
- Updates compileSdkVersion to 33.
- Updates example app to iOS 11.

## 6.2.0

- Export supertypes in route_data.dart library

## 6.1.0

- Adds `GoRouter.maybeOf` to get the closest `GoRouter` from the context, if there is any.

## 6.0.10

- Adds helpers for go_router_builder for ShellRoute support
>>>>>>> 9bfef951

## 6.0.9

- Fixes deprecation message for `GoRouterState.namedLocation`

## 6.0.8

* Adds support for Iterables, Lists and Sets in query params for TypedGoRoute. [#108437](https://github.com/flutter/flutter/issues/108437).

## 6.0.7

- Add observers parameter to the ShellRoute that will be passed to the nested Navigator.
- Use `HeroControllerScope` for nested Navigator that fixes Hero Widgets not animating in Nested Navigator.

## 6.0.6

- Adds `reverseTransitionDuration` to `CustomTransitionPage`

## 6.0.5

- Fixes [unnecessary_null_comparison](https://dart-lang.github.io/linter/lints/unnecessary_null_checks.html) lint warnings.

## 6.0.4

- Fixes redirection info log.

## 6.0.3

- Makes `CustomTransitionPage.barrierDismissible` work

## 6.0.2

- Fixes missing result on pop in go_router extension.

## 6.0.1

- Fixes crashes when popping navigators manually.
- Fixes trailing slashes after pops.

## 6.0.0

- **BREAKING CHANGE**
  - `GoRouteData`'s `redirect` now takes 2 parameters `BuildContext context, GoRouterState state`.
  - `GoRouteData`'s `build` now takes 2 parameters `BuildContext context, GoRouterState state`.
  - `GoRouteData`'s `buildPageWithState` has been removed and replaced by `buildPage` with now takes 2 parameters `BuildContext context, GoRouterState state`.
  - `replace` from `GoRouter`, `GoRouterDelegate` and `GoRouterHelper` has been renamed into `pushReplacement`.
  - `replaceNamed` from `GoRouter`, `GoRouterDelegate` and `GoRouterHelper` has been renamed into `pushReplacementNamed`.
  - [go_router v6 migration guide](https://flutter.dev/go/go-router-v6-breaking-changes)

## 5.2.4

- Fixes crashes when using async redirect.

## 5.2.3

- Fixes link for router configuration and sub-routes

## 5.2.2

- Fixes `pop` and `push` to update urls correctly.

## 5.2.1

- Refactors `GoRouter.pop` to be able to pop individual pageless route with result.

## 5.2.0

- Fixes `GoRouterState.location` and `GoRouterState.param` to return correct value.
- Cleans up `RouteMatch` and `RouteMatchList` API.

## 5.1.10

- Fixes link of ShellRoute in README.

## 5.1.9

- Fixes broken links in documentation.

## 5.1.8

- Fixes a bug with `replace` where it was not generated a new `pageKey`.

## 5.1.7

- Adds documentation using dartdoc topics.

## 5.1.6

- Fixes crashes when multiple `GoRoute`s use the same `parentNavigatorKey` in a route subtree.

## 5.1.5

- Adds migration guide for 5.1.2 to readme.

## 5.1.4

- Fixes the documentation by removing the `ShellRoute`'s non-existing `path` parameter from it.

## 5.1.3

- Allows redirection to return same location.

## 5.1.2

- Adds GoRouterState to context.
- Fixes GoRouter notification.
- Updates README.
- Removes dynamic calls in examples.
- **BREAKING CHANGE**
  - Remove NavigatorObserver mixin from GoRouter

## 5.1.1

- Removes DebugGoRouteInformation.

## 5.1.0

- Removes urlPathStrategy completely, which should have been done in v5.0.0 but some code remained mistakenly.

## 5.0.5

- Fixes issue where asserts in popRoute were preventing the app from
  exiting on Android.

## 5.0.4

- Fixes a bug in ShellRoute example where NavigationBar might lose current index in a nested routes.

## 5.0.3

- Changes examples to use the routerConfig API

## 5.0.2

- Fixes missing code example in ShellRoute documentation.

## 5.0.1

- Allows ShellRoute to have child ShellRoutes (flutter/flutter#111981)

## 5.0.0

- Fixes a bug where intermediate route redirect methods are not called.
- GoRouter implements the RouterConfig interface, allowing you to call
  MaterialApp.router(routerConfig: _myGoRouter) instead of passing
  the RouterDelegate, RouteInformationParser, and RouteInformationProvider
  fields.
- **BREAKING CHANGE**
  - Redesigns redirection API, adds asynchronous feature, and adds build context to redirect.
  - Removes GoRouterRefreshStream
  - Removes navigatorBuilder
  - Removes urlPathStrategy
- [go_router v5 migration guide](https://flutter.dev/go/go-router-v5-breaking-changes)

## 4.5.1

- Fixes an issue where GoRoutes with only a redirect were disallowed
  (flutter/flutter#111763)

## 4.5.0

- Adds ShellRoute for nested navigation support (flutter/flutter#99126)
- Adds `parentNavigatorKey` to GoRoute, which specifies the Navigator to place that
  route's Page onto.

## 4.4.1

- Fix an issue where disabling logging clears the root logger's listeners

## 4.4.0

- Adds `buildPageWithState` to `GoRouteData`.
- `GoRouteData.buildPage` is now deprecated in favor of `GoRouteData.buildPageWithState`.

## 4.3.0

- Allows `Map<String, dynamic>` maps as `queryParams` of `goNamed`, `replacedName`, `pushNamed` and `namedLocation`.

## 4.2.9

* Updates text theme parameters to avoid deprecation issues.
* Fixes lint warnings.

## 4.2.8

- Fixes namedLocation to return URIs without trailing question marks if there are no query parameters.
- Cleans up examples.

## 4.2.7

- Updates README.

## 4.2.6

- Fixes rendering issues in the README.

## 4.2.5

- Fixes a bug where calling extra parameter is always null in route level redirect callback

## 4.2.4

- Rewrites Readme and examples.

## 4.2.3

- Fixes a bug where the ValueKey to be the same when a page was pushed multiple times.

## 4.2.2

- Fixes a bug where go_router_builder wasn't detecting annotations.

## 4.2.1

- Refactors internal classes and methods

## 4.2.0

- Adds `void replace()` and `replaceNamed` to `GoRouterDelegate`, `GoRouter` and `GoRouterHelper`.

## 4.1.1

- Fixes a bug where calling namedLocation does not support case-insensitive way.

## 4.1.0

- Adds `bool canPop()` to `GoRouterDelegate`, `GoRouter` and `GoRouterHelper`.

## 4.0.3

- Adds missed popping log.

## 4.0.2

- Fixes a bug where initialLocation took precedence over deep-links

## 4.0.1

- Fixes a bug where calling setLogging(false) does not clear listeners.

## 4.0.0

- Refactors go_router and introduces `GoRouteInformationProvider`. [Migration Doc](https://flutter.dev/go/go-router-v4-breaking-changes)
- Fixes a bug where top-level routes are skipped if another contains child routes.

## 3.1.1

- Uses first match if there are more than one route to match. [ [#99833](https://github.com/flutter/flutter/issues/99833)

## 3.1.0

- Adds `GoRouteData` and `TypedGoRoute` to support `package:go_router_builder`.

## 3.0.7

- Refactors runtime checks to assertions.

## 3.0.6

- Exports inherited_go_router.dart file.

## 3.0.5

- Add `dispatchNotification` method to `DummyBuildContext` in tests. (This
  should be revisited when Flutter `2.11.0` becomes stable.)
- Improves code coverage.
- `GoRoute` now warns about requiring either `pageBuilder`, `builder` or `redirect` at instantiation.

## 3.0.4

- Updates code for stricter analysis options.

## 3.0.3

- Fixes a bug where params disappear when pushing a nested route.

## 3.0.2

- Moves source to flutter/packages.
- Removes all_lint_rules_community and path_to_regexp dependencies.

## 3.0.1

- pass along the error to the `navigatorBuilder` to allow for different
  implementations based on the presence of an error

## 3.0.0

- breaking change: added `GoRouterState` to `navigatorBuilder` function
- breaking change: removed `BuildContext` from `GoRouter.pop()` to remove the
  need to use `context` parameter when calling the `GoRouter` API; this changes
  the behavior of `GoRouter.pop()` to only pop what's on the `GoRouter` page
  stack and no longer calls `Navigator.pop()`
- new [Migrating to 3.0 section](https://gorouter.dev/migrating-to-30) in the
  docs to describe the details of the breaking changes and how to update your
  code
- added a new [shared
  scaffold](https://github.com/csells/go_router/blob/main/go_router/example/lib/shared_scaffold.dart)
  sample to show how to use the `navigatorBuilder` function to build a custom
  shared scaffold outside of the animations provided by go_router

## 2.5.7

- [PR 262](https://github.com/csells/go_router/pull/262): add support for
  `Router.neglect`; thanks to [nullrocket](https://github.com/nullrocket)!
- [PR 265](https://github.com/csells/go_router/pull/265): add Japanese
  translation of the docs; thanks to
  [toshi-kuji](https://github.com/toshi-kuji)! Unfortunately I don't yet know
  how to properly display them via docs.page, but [I'm working on
  it](https://github.com/csells/go_router/issues/266)
- updated the examples using the `from` query parameter to be completely
  self-contained in the `redirect` function, simplifying usage
- updated the async data example to be simpler
- added a new example to show how to implement a loading page
- renamed the navigator_integration example to user_input and added an example
  of `WillPopScope` for go_router apps

## 2.5.6

- [PR 259](https://github.com/csells/go_router/pull/259): remove a hack for
  notifying the router of a route change that was no longer needed; thanks to
  [nullrocket](https://github.com/nullrocket)!
- improved async example to handle the case that the data has been returned but
  the page is no longer there by checking the `mounted` property of the screen

## 2.5.5

- updated implementation to use logging package for debug diagnostics; thanks
  to [johnpryan](https://github.com/johnpryan)

## 2.5.4

- fixed up the `GoRouterRefreshStream` implementation with an export, an example
  and some docs

## 2.5.3

- added `GoRouterRefreshStream` from
  [jopmiddelkamp](https://github.com/jopmiddelkamp) to easily map from a
  `Stream` to a `Listenable` for use with `refreshListenable`; very useful when
  combined with stream-based state management like
  [flutter_bloc](https://pub.dev/packages/flutter_bloc)
- dartdocs fixups from [mehade369](https://github.com/mehade369)
- example link fixes from [ben-milanko](https://github.com/ben-milanko)

## 2.5.2

- pass additional information to the `NavigatorObserver` via default args to
  `MaterialPage`, etc.

## 2.5.1

- [fix 205](https://github.com/csells/go_router/issues/205): hack around a
  failed assertion in Flutter when using `Duration.zero` in the
  `NoTransitionPage`

## 2.5.0

- provide default implementation of `GoRoute.pageBuilder` to provide a simpler
  way to build pages via the `GoRouter.build` method
- provide default implementation of `GoRouter.errorPageBuilder` to provide a
  simpler way to build error pages via the `GoRouter.errorBuilder` method
- provide default implementation of `GoRouter.errorBuilder` to provide an error
  page without the need to implement a custom error page builder
- new [Migrating to 2.5 section](https://gorouter.dev/migrating-to-25) in
  the docs to show how to take advantage of the new `builder` and default error
  page builder
- removed `launch.json` as VSCode-centric and unnecessary for discovery or easy
  launching
- added a [new custom error screen
  sample](https://github.com/csells/go_router/blob/master/example/lib/error_screen.dart)
- added a [new WidgetsApp
  sample](https://github.com/csells/go_router/blob/master/example/lib/widgets_app.dart)
- added a new `NoTransitionPage` class
- updated docs to explain why the browser's Back button doesn't work
  with the `extra` param
- updated README to point to new docs site: [gorouter.dev](https://gorouter.dev)

## 2.3.1

- [fix 191](https://github.com/csells/go_router/issues/191): handle several
  kinds of trailing / in the location, e.g. `/foo/` should be the same as `/foo`

## 2.3.0

- fix a misleading error message when using redirect functions with sub-routes

## 2.2.9

- [fix 182](https://github.com/csells/go_router/issues/182): fixes a regression
  in the nested navigation caused by the fix for
  [#163](https://github.com/csells/go_router/issues/163); thanks to
  [lulupointu](https://github.com/lulupointu) for the fix!

## 2.2.8

- reformatted CHANGELOG file; lets see if pub.dev is still ok with it...
- staged an in-progress doc site at https://docs.page/csells/go_router
- tightened up a test that was silently failing
- fixed a bug that dropped parent params in sub-route redirects

## 2.2.7

- [fix 163](https://github.com/csells/go_router/issues/163): avoids unnecessary
  page rebuilds
- [fix 139](https://github.com/csells/go_router/issues/139): avoids unnecessary
  page flashes on deep linking
- [fix 158](https://github.com/csells/go_router/issues/158): shows exception
  info in the debug output even during a top-level redirect coded w/ an
  anonymous function, i.e. what the samples all use
- [fix 151](https://github.com/csells/go_router/issues/151): exposes
  `Navigator.pop()` via `GoRouter.pop()` to make it easy to find

## 2.2.6

- [fix 127](https://github.com/csells/go_router/issues/127): updated the docs
  to add a video overview of the project for people that prefer that media style
  over long-form text when approaching a new topic
- [fix 108](https://github.com/csells/go_router/issues/108): updated the
  description of the `state` parameter to clarfy that not all properties will be
  set at every usage

## 2.2.5

- [fix 120 again](https://github.com/csells/go_router/issues/120): found the bug
  in my tests that was masking the real bug; changed two characters to implement
  the actual fix (sigh)

## 2.2.4

- [fix 116](https://github.com/csells/go_router/issues/116): work-around for
  auto-import of the `context.go` family of extension methods

## 2.2.3

- [fix 132](https://github.com/csells/go_router/issues/132): route names are
  stored as case insensitive and are now matched in a case insensitive manner

## 2.2.2

- [fix 120](https://github.com/csells/go_router/issues/120): encoding and
  decoding of params and query params

## 2.2.1

- [fix 114](https://github.com/csells/go_router/issues/114): give a better error
  message when the `GoRouter` isn't found in the widget tree via
  `GoRouter.of(context)`; thanks [aoatmon](https://github.com/aoatmon) for the
  [excellent bug report](https://github.com/csells/go_router/issues/114)!

## 2.2.0

- added a new [`navigatorBuilder`](https://gorouter.dev/navigator-builder) argument to the
  `GoRouter` constructor; thanks to [andyduke](https://github.com/andyduke)!
- also from [andyduke](https://github.com/andyduke) is an update to
  improve state restoration
- refactor from [kevmoo](https://github.com/kevmoo) for easier maintenance
- added a new [Navigator Integration section of the
  docs](https://gorouter.dev/navigator-integration)

## 2.1.2

- [fix 61 again](https://github.com/csells/go_router/issues/61): enable images
  and file links to work on pub.dev/documentation
- [fix 62](https://github.com/csells/go_router/issues/62) re-tested; fixed w/
  earlier Android system Back button fix (using navigation key)
- [fix 91](https://github.com/csells/go_router/issues/91): fix a regression w/
  the `errorPageBuilder`
- [fix 92](https://github.com/csells/go_router/issues/92): fix an edge case w/
  named sub-routes
- [fix 89](https://github.com/csells/go_router/issues/89): enable queryParams
  and extra object param w/ `push`
- refactored tests for greater coverage and fewer methods `@visibleForTesting`

## 2.1.1

- [fix 86](https://github.com/csells/go_router/issues/86): add `name` to
  `GoRouterState` to complete support for URI-free navigation knowledge in your
  code
- [fix 83](https://github.com/csells/go_router/issues/83): fix for `null`
  `extra` object

## 2.1.0

- [fix 80](https://github.com/csells/go_router/issues/80): adding a redirect
  limit to catch too many redirects error
- [fix 81](https://github.com/csells/go_router/issues/81): allow an `extra`
  object to pass through for navigation

## 2.0.1

- add badges to the README and codecov to the GitHub commit action; thanks to
  [rydmike](https://github.com/rydmike) for both

## 2.0.0

- BREAKING CHANGE and [fix #50](https://github.com/csells/go_router/issues/50):
  split `params` into `params` and `queryParams`; see the [Migrating to 2.0
  section of the docs](https://gorouter.dev/migrating-to-20)
  for instructions on how to migrate your code from 1.x to 2.0
- [fix 69](https://github.com/csells/go_router/issues/69): exposed named
  location lookup for redirection
- [fix 57](https://github.com/csells/go_router/issues/57): enable the Android
  system Back button to behave exactly like the `AppBar` Back button; thanks to
  [SunlightBro](https://github.com/SunlightBro) for the one-line fix that I had
  no idea about until he pointed it out
- [fix 59](https://github.com/csells/go_router/issues/59): add query params to
  top-level redirect
- [fix 44](https://github.com/csells/go_router/issues/44): show how to use the
  `AutomaticKeepAliveClientMixin` with nested navigation to keep widget state
  between navigations; thanks to [rydmike](https://github.com/rydmike) for this
  update

## 1.1.3

- enable case-insensitive path matching while still preserving path and query
  parameter cases
- change a lifetime of habit to sort constructors first as per
  [sort_constructors_first](https://dart-lang.github.io/linter/lints/sort_constructors_first.html).
  Thanks for the PR, [Abhishek01039](https://github.com/Abhishek01039)!
- set the initial transition example route to `/none` to make pushing the 'fade
  transition' button on the first run through more fun
- fixed an error in the async data example

## 1.1.2

- Thanks, Mikes!
  - updated dartdocs from [rydmike](https://github.com/rydmike)
  - also shoutout to [https://github.com/Salakar](https://github.com/Salakar)
    for the CI action on GitHub
  - this is turning into a real community effort...

## 1.1.1

- now showing routing exceptions in the debug log
- updated the docs to make it clear that it will be called until it returns
  `null`

## 1.1.0

- added support `NavigatorObserver` objects to receive change notifications

## 1.0.1

- docs updates based on user feedback for clarity
- fix for setting URL path strategy in `main()`
- fix for `push()` disables `AppBar` Back button

## 1.0.0

- updated version for initial release
- some renaming for clarify and consistency with transitions
  - `GoRoute.builder` => `GoRoute.pageBuilder`
  - `GoRoute.error` => `GoRoute.errorPageBuilder`
- added diagnostic logging for `push` and `pushNamed`

## 0.9.6

- added support for `push` as well as `go`
- added 'none' to transitions example app
- updated animation example to use no transition and added an animated gif to
  the docs

## 0.9.5

- added support for custom transitions between routes

## 0.9.4

- updated API docs
- updated docs for `GoRouterState`

## 0.9.3

- updated API docs

## 0.9.2

- updated named route lookup to O(1)
- updated diagnostics output to show known named routes

## 0.9.1

- updated diagnostics output to show named route lookup
- docs updates

## 0.9.0

- added support for named routes

## 0.8.8

- fix to make `GoRouter` notify on pop

## 0.8.7

- made `GoRouter` a `ChangeNotifier` so you can listen for `location` changes

## 0.8.6

- books sample bug fix

## 0.8.5

- added Cupertino sample
- added example of async data lookup

## 0.8.4

- added state restoration sample

## 0.8.3

- changed `debugOutputFullPaths` to `debugLogDiagnostics` and added add'l
  debugging logging
- parameterized redirect

## 0.8.2

- updated docs for `Link` widget support

## 0.8.1

- added Books sample; fixed some issues it revealed

## 0.8.0

- breaking build to refactor the API for simplicity and capability
- move to fixed routing from conditional routing; simplies API, allows for
  redirection at the route level and there scenario was sketchy anyway
- add redirection at the route level
- replace guard objects w/ redirect functions
- add `refresh` method and `refreshListener`
- removed `.builder` ctor from `GoRouter` (not reasonable to implement)
- add Dynamic linking section to the docs
- replaced Books sample with Nested Navigation sample
- add ability to dump the known full paths to your routes to debug output

## 0.7.1

- update to pageKey to take sub-routes into account

## 0.7.0

- BREAK: rename `pattern` to `path` for consistency w/ other routers in the
  world
- added the `GoRouterLoginGuard` for the common redirect-to-login-page pattern

## 0.6.2

- fixed issue showing home page for a second before redirecting (if needed)

## 0.6.1

- added `GoRouterState.pageKey`
- removed `cupertino_icons` from main `pubspec.yaml`

## 0.6.0

- refactor to support sub-routes to build a stack of pages instead of matching
  multiple routes
- added unit tests for building the stack of pages
- some renaming of the types, e.g. `Four04Page` and `FamiliesPage` to
  `ErrorPage` and `HomePage` respectively
- fix a redirection error shown in the debug output

## 0.5.2

- add `urlPathStrategy` argument to `GoRouter` ctor

## 0.5.1

- docs and description updates

## 0.5.0

- moved redirect to top-level instead of per route for simplicity

## 0.4.1

- fixed CHANGELOG formatting

## 0.4.0

- bundled various useful route handling variables into the `GoRouterState` for
  use when building pages and error pages
- updated URL Strategy section of docs to reference `flutter run`

## 0.3.2

- formatting update to appease the pub.dev gods...

## 0.3.1

- updated the CHANGELOG

## 0.3.0

- moved redirection into a `GoRoute` ctor arg
- forgot to update the CHANGELOG

## 0.2.3

- move outstanding issues to [issue
  tracker](https://github.com/csells/go_router/issues)
- added explanation of Deep Linking to docs
- reformatting to meet pub.dev scoring guidelines

## 0.2.2

- docs updates

## 0.2.1

- messing with the CHANGELOG formatting

## 0.2.0

- initial useful release
- added support for declarative routes via `GoRoute` instances
- added support for imperative routing via `GoRoute.builder`
- added support for setting the URL path strategy
- added support for conditional routing
- added support for redirection
- added support for optional query parameters as well as positional parameters
  in route names

## 0.1.0

- squatting on the package name (I'm not too proud to admit it)<|MERGE_RESOLUTION|>--- conflicted
+++ resolved
@@ -1,5 +1,4 @@
-<<<<<<< HEAD
-## 6.1.0
+## 6.3.0
 
 - Introduces `StatefulShellRoute` to support using separate
   navigators for child routes as well as preserving state in each navigation tree
@@ -7,9 +6,6 @@
 - Updates documentation for `pageBuilder` and `builder` fields of `ShellRoute`, to more correctly
   describe the meaning of the child argument in the builder functions.
 - Adds support for restorationId to ShellRoute (and StatefulShellRoute).
-=======
-## NEXT
-
 - Aligns Dart and Flutter SDK constraints.
 - Updates compileSdkVersion to 33.
 - Updates example app to iOS 11.
@@ -25,7 +21,6 @@
 ## 6.0.10
 
 - Adds helpers for go_router_builder for ShellRoute support
->>>>>>> 9bfef951
 
 ## 6.0.9
 
