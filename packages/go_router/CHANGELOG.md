--- conflicted
+++ resolved
@@ -1,4 +1,3 @@
-<<<<<<< HEAD
 ## 5.3.0
 
 - Introduced a new shell route class called `StatefulShellRoute`, to support using separate
@@ -7,11 +6,10 @@
 - Updated documentation for `pageBuilder` and `builder` fields of `ShellRoute`, to more correctly
   describe the meaning of the child argument in the builder functions.
 - Added support for restorationId to ShellRoute (and StatefulShellRoute).
-=======
+
 ## 5.2.2
 
 - Fixes `pop` and `push` to update urls correctly.
->>>>>>> 250adea8
 
 ## 5.2.1
 
