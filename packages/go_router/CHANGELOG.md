<<<<<<< HEAD
## 5.1.0

- Introduced a new shell route class called `PartitionedShellRoute`, to support using separate 
  navigators for child routes as well as preserving state in each navigation tree  
  (flutter/flutter#99124). Also introduced the supporting widget class `StackedNavigationShell`, 
  which facilitates using an `IndexStack` to manage multiple parallel navigation trees.
=======
## 5.0.5

- Fixes issue where asserts in popRoute were preventing the app from
  exiting on Android.

## 5.0.4

- Fixes a bug in ShellRoute example where NavigationBar might lose current index in a nested routes.
>>>>>>> 32d5e500

## 5.0.3

- Changes examples to use the routerConfig API

## 5.0.2

- Fixes missing code example in ShellRoute documentation.

## 5.0.1

- Allows ShellRoute to have child ShellRoutes (flutter/flutter#111981)

## 5.0.0

- Fixes a bug where intermediate route redirect methods are not called.
- GoRouter implements the RouterConfig interface, allowing you to call
  MaterialApp.router(routerConfig: _myGoRouter) instead of passing
  the RouterDelegate, RouteInformationParser, and RouteInformationProvider
  fields.
- **BREAKING CHANGE**
  - Redesigns redirection API, adds asynchronous feature, and adds build context to redirect.
  - Removes GoRouterRefreshStream
  - Removes navigatorBuilder
  - Removes urlPathStrategy
- [go_router v5 migration guide](https://flutter.dev/go/go-router-v5-breaking-changes)

## 4.5.1

- Fixes an issue where GoRoutes with only a redirect were disallowed
  (flutter/flutter#111763)

## 4.5.0

- Adds ShellRoute for nested navigation support (flutter/flutter#99126)
- Adds `parentNavigatorKey` to GoRoute, which specifies the Navigator to place that
  route's Page onto.

## 4.4.1

- Fix an issue where disabling logging clears the root logger's listeners

## 4.4.0

- Adds `buildPageWithState` to `GoRouteData`.
- `GoRouteData.buildPage` is now deprecated in favor of `GoRouteData.buildPageWithState`.

## 4.3.0

- Allows `Map<String, dynamic>` maps as `queryParams` of `goNamed`, `replacedName`, `pushNamed` and `namedLocation`. 

## 4.2.9

* Updates text theme parameters to avoid deprecation issues.
* Fixes lint warnings.

## 4.2.8

- Fixes namedLocation to return URIs without trailing question marks if there are no query parameters.
- Cleans up examples.

## 4.2.7

- Updates README.

## 4.2.6

- Fixes rendering issues in the README.

## 4.2.5

- Fixes a bug where calling extra parameter is always null in route level redirect callback

## 4.2.4

- Rewrites Readme and examples.

## 4.2.3

- Fixes a bug where the ValueKey to be the same when a page was pushed multiple times.

## 4.2.2

- Fixes a bug where go_router_builder wasn't detecting annotations.

## 4.2.1

- Refactors internal classes and methods

## 4.2.0

- Adds `void replace()` and `replaceNamed` to `GoRouterDelegate`, `GoRouter` and `GoRouterHelper`.

## 4.1.1

- Fixes a bug where calling namedLocation does not support case-insensitive way.

## 4.1.0

- Adds `bool canPop()` to `GoRouterDelegate`, `GoRouter` and `GoRouterHelper`.

## 4.0.3

- Adds missed popping log.

## 4.0.2

- Fixes a bug where initialLocation took precedence over deep-links

## 4.0.1

- Fixes a bug where calling setLogging(false) does not clear listeners.

## 4.0.0

- Refactors go_router and introduces `GoRouteInformationProvider`. [Migration Doc](https://flutter.dev/go/go-router-v4-breaking-changes)
- Fixes a bug where top-level routes are skipped if another contains child routes.

## 3.1.1

- Uses first match if there are more than one route to match. [ [#99833](https://github.com/flutter/flutter/issues/99833)

## 3.1.0

- Adds `GoRouteData` and `TypedGoRoute` to support `package:go_router_builder`.

## 3.0.7

- Refactors runtime checks to assertions.

## 3.0.6

- Exports inherited_go_router.dart file.

## 3.0.5

- Add `dispatchNotification` method to `DummyBuildContext` in tests. (This
  should be revisited when Flutter `2.11.0` becomes stable.)
- Improves code coverage.
- `GoRoute` now warns about requiring either `pageBuilder`, `builder` or `redirect` at instantiation.

## 3.0.4

- Updates code for stricter analysis options.

## 3.0.3

- Fixes a bug where params disappear when pushing a nested route.

## 3.0.2

- Moves source to flutter/packages.
- Removes all_lint_rules_community and path_to_regexp dependencies.

## 3.0.1

- pass along the error to the `navigatorBuilder` to allow for different
  implementations based on the presence of an error

## 3.0.0

- breaking change: added `GoRouterState` to `navigatorBuilder` function
- breaking change: removed `BuildContext` from `GoRouter.pop()` to remove the
  need to use `context` parameter when calling the `GoRouter` API; this changes
  the behavior of `GoRouter.pop()` to only pop what's on the `GoRouter` page
  stack and no longer calls `Navigator.pop()`
- new [Migrating to 3.0 section](https://gorouter.dev/migrating-to-30) in the
  docs to describe the details of the breaking changes and how to update your
  code
- added a new [shared
  scaffold](https://github.com/csells/go_router/blob/main/go_router/example/lib/shared_scaffold.dart)
  sample to show how to use the `navigatorBuilder` function to build a custom
  shared scaffold outside of the animations provided by go_router

## 2.5.7

- [PR 262](https://github.com/csells/go_router/pull/262): add support for
  `Router.neglect`; thanks to [nullrocket](https://github.com/nullrocket)!
- [PR 265](https://github.com/csells/go_router/pull/265): add Japanese
  translation of the docs; thanks to
  [toshi-kuji](https://github.com/toshi-kuji)! Unfortunately I don't yet know
  how to properly display them via docs.page, but [I'm working on
  it](https://github.com/csells/go_router/issues/266)
- updated the examples using the `from` query parameter to be completely
  self-contained in the `redirect` function, simplifying usage
- updated the async data example to be simpler
- added a new example to show how to implement a loading page
- renamed the navigator_integration example to user_input and added an example
  of `WillPopScope` for go_router apps

## 2.5.6

- [PR 259](https://github.com/csells/go_router/pull/259): remove a hack for
  notifying the router of a route change that was no longer needed; thanks to
  [nullrocket](https://github.com/nullrocket)!
- improved async example to handle the case that the data has been returned but
  the page is no longer there by checking the `mounted` property of the screen

## 2.5.5

- updated implementation to use logging package for debug diagnostics; thanks
  to [johnpryan](https://github.com/johnpryan)

## 2.5.4

- fixed up the `GoRouterRefreshStream` implementation with an export, an example
  and some docs

## 2.5.3

- added `GoRouterRefreshStream` from
  [jopmiddelkamp](https://github.com/jopmiddelkamp) to easily map from a
  `Stream` to a `Listenable` for use with `refreshListenable`; very useful when
  combined with stream-based state management like
  [flutter_bloc](https://pub.dev/packages/flutter_bloc)
- dartdocs fixups from [mehade369](https://github.com/mehade369)
- example link fixes from [ben-milanko](https://github.com/ben-milanko)

## 2.5.2

- pass additional information to the `NavigatorObserver` via default args to
  `MaterialPage`, etc.

## 2.5.1

- [fix 205](https://github.com/csells/go_router/issues/205): hack around a
  failed assertion in Flutter when using `Duration.zero` in the
  `NoTransitionPage`

## 2.5.0

- provide default implementation of `GoRoute.pageBuilder` to provide a simpler
  way to build pages via the `GoRouter.build` method
- provide default implementation of `GoRouter.errorPageBuilder` to provide a
  simpler way to build error pages via the `GoRouter.errorBuilder` method
- provide default implementation of `GoRouter.errorBuilder` to provide an error
  page without the need to implement a custom error page builder
- new [Migrating to 2.5 section](https://gorouter.dev/migrating-to-25) in
  the docs to show how to take advantage of the new `builder` and default error
  page builder
- removed `launch.json` as VSCode-centric and unnecessary for discovery or easy
  launching
- added a [new custom error screen
  sample](https://github.com/csells/go_router/blob/master/example/lib/error_screen.dart)
- added a [new WidgetsApp
  sample](https://github.com/csells/go_router/blob/master/example/lib/widgets_app.dart)
- added a new `NoTransitionPage` class
- updated docs to explain why the browser's Back button doesn't work
  with the `extra` param
- updated README to point to new docs site: [gorouter.dev](https://gorouter.dev)

## 2.3.1

- [fix 191](https://github.com/csells/go_router/issues/191): handle several
  kinds of trailing / in the location, e.g. `/foo/` should be the same as `/foo`

## 2.3.0

- fix a misleading error message when using redirect functions with sub-routes

## 2.2.9

- [fix 182](https://github.com/csells/go_router/issues/182): fixes a regression
  in the nested navigation caused by the fix for
  [#163](https://github.com/csells/go_router/issues/163); thanks to
  [lulupointu](https://github.com/lulupointu) for the fix!

## 2.2.8

- reformatted CHANGELOG file; lets see if pub.dev is still ok with it...
- staged an in-progress doc site at https://docs.page/csells/go_router
- tightened up a test that was silently failing
- fixed a bug that dropped parent params in sub-route redirects

## 2.2.7

- [fix 163](https://github.com/csells/go_router/issues/163): avoids unnecessary
  page rebuilds
- [fix 139](https://github.com/csells/go_router/issues/139): avoids unnecessary
  page flashes on deep linking
- [fix 158](https://github.com/csells/go_router/issues/158): shows exception
  info in the debug output even during a top-level redirect coded w/ an
  anonymous function, i.e. what the samples all use
- [fix 151](https://github.com/csells/go_router/issues/151): exposes
  `Navigator.pop()` via `GoRouter.pop()` to make it easy to find

## 2.2.6

- [fix 127](https://github.com/csells/go_router/issues/127): updated the docs
  to add a video overview of the project for people that prefer that media style
  over long-form text when approaching a new topic
- [fix 108](https://github.com/csells/go_router/issues/108): updated the
  description of the `state` parameter to clarfy that not all properties will be
  set at every usage

## 2.2.5

- [fix 120 again](https://github.com/csells/go_router/issues/120): found the bug
  in my tests that was masking the real bug; changed two characters to implement
  the actual fix (sigh)

## 2.2.4

- [fix 116](https://github.com/csells/go_router/issues/116): work-around for
  auto-import of the `context.go` family of extension methods

## 2.2.3

- [fix 132](https://github.com/csells/go_router/issues/132): route names are
  stored as case insensitive and are now matched in a case insensitive manner

## 2.2.2

- [fix 120](https://github.com/csells/go_router/issues/120): encoding and
  decoding of params and query params

## 2.2.1

- [fix 114](https://github.com/csells/go_router/issues/114): give a better error
  message when the `GoRouter` isn't found in the widget tree via
  `GoRouter.of(context)`; thanks [aoatmon](https://github.com/aoatmon) for the
  [excellent bug report](https://github.com/csells/go_router/issues/114)!

## 2.2.0

- added a new [`navigatorBuilder`](https://gorouter.dev/navigator-builder) argument to the
  `GoRouter` constructor; thanks to [andyduke](https://github.com/andyduke)!
- also from [andyduke](https://github.com/andyduke) is an update to
  improve state restoration
- refactor from [kevmoo](https://github.com/kevmoo) for easier maintenance
- added a new [Navigator Integration section of the
  docs](https://gorouter.dev/navigator-integration)

## 2.1.2

- [fix 61 again](https://github.com/csells/go_router/issues/61): enable images
  and file links to work on pub.dev/documentation
- [fix 62](https://github.com/csells/go_router/issues/62) re-tested; fixed w/
  earlier Android system Back button fix (using navigation key)
- [fix 91](https://github.com/csells/go_router/issues/91): fix a regression w/
  the `errorPageBuilder`
- [fix 92](https://github.com/csells/go_router/issues/92): fix an edge case w/
  named sub-routes
- [fix 89](https://github.com/csells/go_router/issues/89): enable queryParams
  and extra object param w/ `push`
- refactored tests for greater coverage and fewer methods `@visibleForTesting`

## 2.1.1

- [fix 86](https://github.com/csells/go_router/issues/86): add `name` to
  `GoRouterState` to complete support for URI-free navigation knowledge in your
  code
- [fix 83](https://github.com/csells/go_router/issues/83): fix for `null`
  `extra` object

## 2.1.0

- [fix 80](https://github.com/csells/go_router/issues/80): adding a redirect
  limit to catch too many redirects error
- [fix 81](https://github.com/csells/go_router/issues/81): allow an `extra`
  object to pass through for navigation

## 2.0.1

- add badges to the README and codecov to the GitHub commit action; thanks to
  [rydmike](https://github.com/rydmike) for both

## 2.0.0

- BREAKING CHANGE and [fix #50](https://github.com/csells/go_router/issues/50):
  split `params` into `params` and `queryParams`; see the [Migrating to 2.0
  section of the docs](https://gorouter.dev/migrating-to-20)
  for instructions on how to migrate your code from 1.x to 2.0
- [fix 69](https://github.com/csells/go_router/issues/69): exposed named
  location lookup for redirection
- [fix 57](https://github.com/csells/go_router/issues/57): enable the Android
  system Back button to behave exactly like the `AppBar` Back button; thanks to
  [SunlightBro](https://github.com/SunlightBro) for the one-line fix that I had
  no idea about until he pointed it out
- [fix 59](https://github.com/csells/go_router/issues/59): add query params to
  top-level redirect
- [fix 44](https://github.com/csells/go_router/issues/44): show how to use the
  `AutomaticKeepAliveClientMixin` with nested navigation to keep widget state
  between navigations; thanks to [rydmike](https://github.com/rydmike) for this
  update

## 1.1.3

- enable case-insensitive path matching while still preserving path and query
  parameter cases
- change a lifetime of habit to sort constructors first as per
  [sort_constructors_first](https://dart-lang.github.io/linter/lints/sort_constructors_first.html).
  Thanks for the PR, [Abhishek01039](https://github.com/Abhishek01039)!
- set the initial transition example route to `/none` to make pushing the 'fade
  transition' button on the first run through more fun
- fixed an error in the async data example

## 1.1.2

- Thanks, Mikes!
  - updated dartdocs from [rydmike](https://github.com/rydmike)
  - also shoutout to [https://github.com/Salakar](https://github.com/Salakar)
    for the CI action on GitHub
  - this is turning into a real community effort...

## 1.1.1

- now showing routing exceptions in the debug log
- updated the docs to make it clear that it will be called until it returns
  `null`

## 1.1.0

- added support `NavigatorObserver` objects to receive change notifications

## 1.0.1

- docs updates based on user feedback for clarity
- fix for setting URL path strategy in `main()`
- fix for `push()` disables `AppBar` Back button

## 1.0.0

- updated version for initial release
- some renaming for clarify and consistency with transitions
  - `GoRoute.builder` => `GoRoute.pageBuilder`
  - `GoRoute.error` => `GoRoute.errorPageBuilder`
- added diagnostic logging for `push` and `pushNamed`

## 0.9.6

- added support for `push` as well as `go`
- added 'none' to transitions example app
- updated animation example to use no transition and added an animated gif to
  the docs

## 0.9.5

- added support for custom transitions between routes

## 0.9.4

- updated API docs
- updated docs for `GoRouterState`

## 0.9.3

- updated API docs

## 0.9.2

- updated named route lookup to O(1)
- updated diagnostics output to show known named routes

## 0.9.1

- updated diagnostics output to show named route lookup
- docs updates

## 0.9.0

- added support for named routes

## 0.8.8

- fix to make `GoRouter` notify on pop

## 0.8.7

- made `GoRouter` a `ChangeNotifier` so you can listen for `location` changes

## 0.8.6

- books sample bug fix

## 0.8.5

- added Cupertino sample
- added example of async data lookup

## 0.8.4

- added state restoration sample

## 0.8.3

- changed `debugOutputFullPaths` to `debugLogDiagnostics` and added add'l
  debugging logging
- parameterized redirect

## 0.8.2

- updated docs for `Link` widget support

## 0.8.1

- added Books sample; fixed some issues it revealed

## 0.8.0

- breaking build to refactor the API for simplicity and capability
- move to fixed routing from conditional routing; simplies API, allows for
  redirection at the route level and there scenario was sketchy anyway
- add redirection at the route level
- replace guard objects w/ redirect functions
- add `refresh` method and `refreshListener`
- removed `.builder` ctor from `GoRouter` (not reasonable to implement)
- add Dynamic linking section to the docs
- replaced Books sample with Nested Navigation sample
- add ability to dump the known full paths to your routes to debug output

## 0.7.1

- update to pageKey to take sub-routes into account

## 0.7.0

- BREAK: rename `pattern` to `path` for consistency w/ other routers in the
  world
- added the `GoRouterLoginGuard` for the common redirect-to-login-page pattern

## 0.6.2

- fixed issue showing home page for a second before redirecting (if needed)

## 0.6.1

- added `GoRouterState.pageKey`
- removed `cupertino_icons` from main `pubspec.yaml`

## 0.6.0

- refactor to support sub-routes to build a stack of pages instead of matching
  multiple routes
- added unit tests for building the stack of pages
- some renaming of the types, e.g. `Four04Page` and `FamiliesPage` to
  `ErrorPage` and `HomePage` respectively
- fix a redirection error shown in the debug output

## 0.5.2

- add `urlPathStrategy` argument to `GoRouter` ctor

## 0.5.1

- docs and description updates

## 0.5.0

- moved redirect to top-level instead of per route for simplicity

## 0.4.1

- fixed CHANGELOG formatting

## 0.4.0

- bundled various useful route handling variables into the `GoRouterState` for
  use when building pages and error pages
- updated URL Strategy section of docs to reference `flutter run`

## 0.3.2

- formatting update to appease the pub.dev gods...

## 0.3.1

- updated the CHANGELOG

## 0.3.0

- moved redirection into a `GoRoute` ctor arg
- forgot to update the CHANGELOG

## 0.2.3

- move outstanding issues to [issue
  tracker](https://github.com/csells/go_router/issues)
- added explanation of Deep Linking to docs
- reformatting to meet pub.dev scoring guidelines

## 0.2.2

- docs updates

## 0.2.1

- messing with the CHANGELOG formatting

## 0.2.0

- initial useful release
- added support for declarative routes via `GoRoute` instances
- added support for imperative routing via `GoRoute.builder`
- added support for setting the URL path strategy
- added support for conditional routing
- added support for redirection
- added support for optional query parameters as well as positional parameters
  in route names

## 0.1.0

- squatting on the package name (I'm not too proud to admit it)<|MERGE_RESOLUTION|>--- conflicted
+++ resolved
@@ -1,11 +1,10 @@
-<<<<<<< HEAD
 ## 5.1.0
 
-- Introduced a new shell route class called `PartitionedShellRoute`, to support using separate 
+- Introduced a new shell route class called `PartitionedShellRoute`, to support using separate
   navigators for child routes as well as preserving state in each navigation tree  
-  (flutter/flutter#99124). Also introduced the supporting widget class `StackedNavigationShell`, 
+  (flutter/flutter#99124). Also introduced the supporting widget class `StackedNavigationShell`,
   which facilitates using an `IndexStack` to manage multiple parallel navigation trees.
-=======
+
 ## 5.0.5
 
 - Fixes issue where asserts in popRoute were preventing the app from
@@ -14,7 +13,6 @@
 ## 5.0.4
 
 - Fixes a bug in ShellRoute example where NavigationBar might lose current index in a nested routes.
->>>>>>> 32d5e500
 
 ## 5.0.3
 
