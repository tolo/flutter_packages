<<<<<<< HEAD
## 13.2.1

* Updates minimum supported SDK version to Flutter 3.13/Dart 3.1.
* Adds section for "Stateful nested navigation" to configuration.md.
=======
## 14.0.1

- Updates the redirection documentation for clarity

## 14.0.0

- **BREAKING CHANGE**
  - `GoRouteData`'s `onExit` now takes 2 parameters `BuildContext context, GoRouterState state`.

## 13.2.4

- Updates examples to use uri.path instead of uri.toString() for accessing the current location.

## 13.2.3

- Fixes an issue where deep links without path caused an exception

## 13.2.2

- Fixes restoreRouteInformation issue when GoRouter.optionURLReflectsImperativeAPIs is true and the last match is ShellRouteMatch

## 13.2.1

- Updates minimum supported SDK version to Flutter 3.16/Dart 3.2.
- Fixes memory leaks.
>>>>>>> f5a45177

## 13.2.0

- Exposes full `Uri` on `GoRouterState` in `GoRouterRedirect`

## 13.1.0

- Adds `topRoute` to `GoRouterState`
- Adds `lastOrNull` to `RouteMatchList`

## 13.0.1

- Fixes new lint warnings.

## 13.0.0

- Refactors `RouteMatchList` and imperative APIs.
- **BREAKING CHANGE**:
  - RouteMatchList structure changed.
  - Matching logic updated.

## 12.1.3

- Fixes a typo in `navigation.md`.

## 12.1.2

- Fixes an incorrect use of `extends` for Dart 3 compatibility.
- Updates minimum supported SDK version to Flutter 3.10/Dart 3.0.

## 12.1.1

- Retains query parameters during refresh and first redirect.

## 12.1.0

- Adds an ability to add a custom codec for serializing/deserializing extra.

## 12.0.3

- Fixes crashes when dynamically updates routing tables with named routes.

## 12.0.2

- Fixes the problem that pathParameters is null in redirect when the Router is recreated.

## 12.0.1

- Fixes deep-link with no path on cold start.

## 12.0.0

- Adds ability to dynamically update routing table.
- **BREAKING CHANGE**:
  - The function signature of constructor of `RouteConfiguration` is updated.
  - Adds a required `matchedPath` named parameter to `RouteMatch.match`.

## 11.1.4

- Fixes missing parameters in the type-safe routes topic documentation.

## 11.1.3

- Fixes missing state.extra in onException().

## 11.1.2

- Fixes a bug where the known routes and initial route were logged even when `debugLogDiagnostics` was set to `false`.

## 11.1.1

- Fixes a missing `{@end-tool}` doc directive tag for `GoRoute.name`.

## 11.1.0

- Adds optional parameter `overridePlatformDefaultLocation` to override initial route set by platform.

## 11.0.1

- Fixes the Android back button ignores top level route's onExit.

## 11.0.0

- Fixes the GoRouter.goBranch so that it doesn't reset extra to null if extra is not serializable.
- **BREAKING CHANGE**:
  - Updates the function signature of `GoRouteInformationProvider.restore`.
  - Adds `NavigationType.restore` to `NavigationType` enum.

## 10.2.0

- Adds `onExit` to GoRoute.

## 10.1.4

- Fixes RouteInformationParser that does not restore full RouteMatchList if
  the optionURLReflectsImperativeAPIs is set.

## 10.1.3

- Fixes an issue in the documentation that was using `state.queryParameters` instead of `state.uri.queryParameters`.

## 10.1.2

- Adds pub topics to package metadata.

## 10.1.1

- Fixes mapping from `Page` to `RouteMatch`s.
- Updates minimum supported SDK version to Flutter 3.7/Dart 2.19.

## 10.1.0

- Supports setting `requestFocus`.

## 10.0.0

- **BREAKING CHANGE**:
  - Replaces location, queryParameters, and queryParametersAll in GoRouterState with Uri.
  - See [Migrating to 10.0.0](https://flutter.dev/go/go-router-v10-breaking-changes) or
    run `dart fix --apply` to fix the breakages.

## 9.1.1

- Fixes a link in error handling documentation.

## 9.1.0

- Adds the parentNavigatorKey parameter to ShellRouteData and StatefulShellRouteData.
- Fixes a typo in docs for `StatefulShellRoute.indexedStack(...)`.
- Cleans some typos in the documentation and asserts.

## 9.0.3

- Adds helpers for go_router_builder for StatefulShellRoute support

## 9.0.2

- Exposes package-level privates.

## 9.0.1

- Allows redirect only GoRoute to be part of RouteMatchList.

## 9.0.0

- **BREAKING CHANGE**:
  - Removes GoRouter.location. Use GoRouterState.of().location instead.
  - GoRouter does not `extends` ChangeNotifier.
  - [Migration guide](https://flutter.dev/go/go-router-v9-breaking-changes)
- Reduces excessive rebuilds due to inherited look up.

## 8.2.0

- Adds onException to GoRouter constructor.

## 8.1.0

- Adds parent navigator key to ShellRoute and StatefulShellRoute.

## 8.0.5

- Fixes a bug that GoRouterState in top level redirect doesn't contain complete data.

## 8.0.4

- Updates documentations around `GoRouter.of`, `GoRouter.maybeOf`, and `BuildContext` extension.

## 8.0.3

- Makes namedLocation and route name related APIs case sensitive.

## 8.0.2

- Fixes a bug in `debugLogDiagnostics` to support StatefulShellRoute.

## 8.0.1

- Fixes a link for an example in `path` documentation.
  documentation.

## 8.0.0

- **BREAKING CHANGE**:
  - Imperatively pushed GoRoute no longer change URL.
  - Browser backward and forward button respects imperative route operations.
- Refactors the route parsing pipeline.

## 7.1.1

- Removes obsolete null checks on non-nullable values.

## 7.1.0

- Introduces `StatefulShellRoute` to support using separate navigators for child routes as well as preserving state in each navigation tree (flutter/flutter#99124).
- Updates documentation for `pageBuilder` and `builder` fields of `ShellRoute`, to more correctly
  describe the meaning of the child argument in the builder functions.
- Adds support for restorationId to ShellRoute (and StatefulShellRoute).

## 7.0.2

- Fixes `BuildContext` extension method `replaceNamed` to correctly pass `pathParameters` and `queryParameters`.

## 7.0.1

- Adds a workaround for the `dart fix --apply` issue, https://github.com/dart-lang/sdk/issues/52233.

## 7.0.0

- **BREAKING CHANGE**:
  - For the below changes, run `dart fix --apply` to automatically migrate your code.
    - `GoRouteState.subloc` has been renamed to `GoRouteState.matchedLocation`.
    - `GoRouteState.params` has been renamed to `GoRouteState.pathParameters`.
    - `GoRouteState.fullpath` has been renamed to `GoRouteState.fullPath`.
    - `GoRouteState.queryParams` has been renamed to `GoRouteState.queryParameters`.
    - `params` and `queryParams` in `GoRouteState.namedLocation` have been renamed to `pathParameters` and `queryParameters`.
    - `params` and `queryParams` in `GoRouter`'s `namedLocation`, `pushNamed`, `pushReplacementNamed`
      `replaceNamed` have been renamed to `pathParameters` and `queryParameters`.
  - For the below changes, please follow the [migration guide](https://docs.google.com/document/d/10Xbpifbs4E-zh6YE5akIO8raJq_m3FIXs6nUGdOspOg).
    - `params` and `queryParams` in `BuildContext`'s `namedLocation`, `pushNamed`, `pushReplacementNamed`
      `replaceNamed` have been renamed to `pathParameters` and `queryParameters`.
- Cleans up API and makes RouteMatchList immutable.

## 6.5.9

- Removes navigator keys from `GoRouteData` and `ShellRouteData`.

## 6.5.8

- Adds name parameter to `TypedGoRoute`

## 6.5.7

- Fixes a bug that go_router would crash if `GoRoute.pageBuilder` depends on `InheritedWidget`s.

## 6.5.6

- Fixes an issue where ShellRoute routes were not logged when debugLogDiagnostic was enabled.

## 6.5.5

- Fixes an issue when popping pageless route would accidentally complete imperative page.

## 6.5.4

- Removes navigator keys from `TypedGoRoute` and `TypedShellRoute`.

## 6.5.3

- Fixes redirect being called with an empty location for unknown routes.

## 6.5.2

- NoTransitionPage now has an instant reverse transition.

## 6.5.1

- Fixes an issue where the params are removed after popping.

## 6.5.0

- Supports returning values on pop.

## 6.4.1

- Adds `initialExtra` to **GoRouter** to pass extra data alongside `initialRoute`.

## 6.4.0

- Adds `replace` method to that replaces the current route with a new one and keeps the same page key. This is useful for when you want to update the query params without changing the page key ([#115902](https://github.com/flutter/flutter/issues/115902)).

## 6.3.0

- Aligns Dart and Flutter SDK constraints.
- Updates compileSdkVersion to 33.
- Updates example app to iOS 11.
- Adds `navigatorKey` to `TypedShellRoute`
- Adds `parentNavigatorKey` to `TypedGoRoute`
- Updates documentation in matching methods.

## 6.2.0

- Exports supertypes in route_data.dart library.

## 6.1.0

- Adds `GoRouter.maybeOf` to get the closest `GoRouter` from the context, if there is any.

## 6.0.10

- Adds helpers for go_router_builder for ShellRoute support

## 6.0.9

- Fixes deprecation message for `GoRouterState.namedLocation`

## 6.0.8

- Adds support for Iterables, Lists and Sets in query params for TypedGoRoute. [#108437](https://github.com/flutter/flutter/issues/108437).

## 6.0.7

- Add observers parameter to the ShellRoute that will be passed to the nested Navigator.
- Use `HeroControllerScope` for nested Navigator that fixes Hero Widgets not animating in Nested Navigator.

## 6.0.6

- Adds `reverseTransitionDuration` to `CustomTransitionPage`

## 6.0.5

- Fixes [unnecessary_null_comparison](https://dart.dev/lints/unnecessary_null_checks) lint warnings.

## 6.0.4

- Fixes redirection info log.

## 6.0.3

- Makes `CustomTransitionPage.barrierDismissible` work

## 6.0.2

- Fixes missing result on pop in go_router extension.

## 6.0.1

- Fixes crashes when popping navigators manually.
- Fixes trailing slashes after pops.

## 6.0.0

- **BREAKING CHANGE**
  - `GoRouteData`'s `redirect` now takes 2 parameters `BuildContext context, GoRouterState state`.
  - `GoRouteData`'s `build` now takes 2 parameters `BuildContext context, GoRouterState state`.
  - `GoRouteData`'s `buildPageWithState` has been removed and replaced by `buildPage` with now takes 2 parameters `BuildContext context, GoRouterState state`.
  - `replace` from `GoRouter`, `GoRouterDelegate` and `GoRouterHelper` has been renamed into `pushReplacement`.
  - `replaceNamed` from `GoRouter`, `GoRouterDelegate` and `GoRouterHelper` has been renamed into `pushReplacementNamed`.
  - [go_router v6 migration guide](https://flutter.dev/go/go-router-v6-breaking-changes)

## 5.2.4

- Fixes crashes when using async redirect.

## 5.2.3

- Fixes link for router configuration and sub-routes

## 5.2.2

- Fixes `pop` and `push` to update urls correctly.

## 5.2.1

- Refactors `GoRouter.pop` to be able to pop individual pageless route with result.

## 5.2.0

- Fixes `GoRouterState.location` and `GoRouterState.param` to return correct value.
- Cleans up `RouteMatch` and `RouteMatchList` API.

## 5.1.10

- Fixes link of ShellRoute in README.

## 5.1.9

- Fixes broken links in documentation.

## 5.1.8

- Fixes a bug with `replace` where it was not generated a new `pageKey`.

## 5.1.7

- Adds documentation using dartdoc topics.

## 5.1.6

- Fixes crashes when multiple `GoRoute`s use the same `parentNavigatorKey` in a route subtree.

## 5.1.5

- Adds migration guide for 5.1.2 to readme.

## 5.1.4

- Fixes the documentation by removing the `ShellRoute`'s non-existing `path` parameter from it.

## 5.1.3

- Allows redirection to return same location.

## 5.1.2

- Adds GoRouterState to context.
- Fixes GoRouter notification.
- Updates README.
- Removes dynamic calls in examples.
- **BREAKING CHANGE**
  - Remove NavigatorObserver mixin from GoRouter

## 5.1.1

- Removes DebugGoRouteInformation.

## 5.1.0

- Removes urlPathStrategy completely, which should have been done in v5.0.0 but some code remained mistakenly.

## 5.0.5

- Fixes issue where asserts in popRoute were preventing the app from
  exiting on Android.

## 5.0.4

- Fixes a bug in ShellRoute example where NavigationBar might lose current index in a nested routes.

## 5.0.3

- Changes examples to use the routerConfig API

## 5.0.2

- Fixes missing code example in ShellRoute documentation.

## 5.0.1

- Allows ShellRoute to have child ShellRoutes (flutter/flutter#111981)

## 5.0.0

- Fixes a bug where intermediate route redirect methods are not called.
- GoRouter implements the RouterConfig interface, allowing you to call
  MaterialApp.router(routerConfig: \_myGoRouter) instead of passing
  the RouterDelegate, RouteInformationParser, and RouteInformationProvider
  fields.
- **BREAKING CHANGE**
  - Redesigns redirection API, adds asynchronous feature, and adds build context to redirect.
  - Removes GoRouterRefreshStream
  - Removes navigatorBuilder
  - Removes urlPathStrategy
- [go_router v5 migration guide](https://flutter.dev/go/go-router-v5-breaking-changes)

## 4.5.1

- Fixes an issue where GoRoutes with only a redirect were disallowed
  (flutter/flutter#111763)

## 4.5.0

- Adds ShellRoute for nested navigation support (flutter/flutter#99126)
- Adds `parentNavigatorKey` to GoRoute, which specifies the Navigator to place that
  route's Page onto.

## 4.4.1

- Fix an issue where disabling logging clears the root logger's listeners

## 4.4.0

- Adds `buildPageWithState` to `GoRouteData`.
- `GoRouteData.buildPage` is now deprecated in favor of `GoRouteData.buildPageWithState`.

## 4.3.0

- Allows `Map<String, dynamic>` maps as `queryParams` of `goNamed`, `replacedName`, `pushNamed` and `namedLocation`.

## 4.2.9

- Updates text theme parameters to avoid deprecation issues.
- Fixes lint warnings.

## 4.2.8

- Fixes namedLocation to return URIs without trailing question marks if there are no query parameters.
- Cleans up examples.

## 4.2.7

- Updates README.

## 4.2.6

- Fixes rendering issues in the README.

## 4.2.5

- Fixes a bug where calling extra parameter is always null in route level redirect callback

## 4.2.4

- Rewrites Readme and examples.

## 4.2.3

- Fixes a bug where the ValueKey to be the same when a page was pushed multiple times.

## 4.2.2

- Fixes a bug where go_router_builder wasn't detecting annotations.

## 4.2.1

- Refactors internal classes and methods

## 4.2.0

- Adds `void replace()` and `replaceNamed` to `GoRouterDelegate`, `GoRouter` and `GoRouterHelper`.

## 4.1.1

- Fixes a bug where calling namedLocation does not support case-insensitive way.

## 4.1.0

- Adds `bool canPop()` to `GoRouterDelegate`, `GoRouter` and `GoRouterHelper`.

## 4.0.3

- Adds missed popping log.

## 4.0.2

- Fixes a bug where initialLocation took precedence over deep-links

## 4.0.1

- Fixes a bug where calling setLogging(false) does not clear listeners.

## 4.0.0

- Refactors go_router and introduces `GoRouteInformationProvider`. [Migration Doc](https://flutter.dev/go/go-router-v4-breaking-changes)
- Fixes a bug where top-level routes are skipped if another contains child routes.

## 3.1.1

- Uses first match if there are more than one route to match. [ [#99833](https://github.com/flutter/flutter/issues/99833)

## 3.1.0

- Adds `GoRouteData` and `TypedGoRoute` to support `package:go_router_builder`.

## 3.0.7

- Refactors runtime checks to assertions.

## 3.0.6

- Exports inherited_go_router.dart file.

## 3.0.5

- Add `dispatchNotification` method to `DummyBuildContext` in tests. (This
  should be revisited when Flutter `2.11.0` becomes stable.)
- Improves code coverage.
- `GoRoute` now warns about requiring either `pageBuilder`, `builder` or `redirect` at instantiation.

## 3.0.4

- Updates code for stricter analysis options.

## 3.0.3

- Fixes a bug where params disappear when pushing a nested route.

## 3.0.2

- Moves source to flutter/packages.
- Removes all_lint_rules_community and path_to_regexp dependencies.

## 3.0.1

- pass along the error to the `navigatorBuilder` to allow for different
  implementations based on the presence of an error

## 3.0.0

- breaking change: added `GoRouterState` to `navigatorBuilder` function
- breaking change: removed `BuildContext` from `GoRouter.pop()` to remove the
  need to use `context` parameter when calling the `GoRouter` API; this changes
  the behavior of `GoRouter.pop()` to only pop what's on the `GoRouter` page
  stack and no longer calls `Navigator.pop()`
- new [Migrating to 3.0 section](https://gorouter.dev/migrating-to-30) in the
  docs to describe the details of the breaking changes and how to update your
  code
- added a new [shared
  scaffold](https://github.com/csells/go_router/blob/main/go_router/example/lib/shared_scaffold.dart)
  sample to show how to use the `navigatorBuilder` function to build a custom
  shared scaffold outside of the animations provided by go_router

## 2.5.7

- [PR 262](https://github.com/csells/go_router/pull/262): add support for
  `Router.neglect`; thanks to [nullrocket](https://github.com/nullrocket)!
- [PR 265](https://github.com/csells/go_router/pull/265): add Japanese
  translation of the docs; thanks to
  [toshi-kuji](https://github.com/toshi-kuji)! Unfortunately I don't yet know
  how to properly display them via docs.page, but [I'm working on
  it](https://github.com/csells/go_router/issues/266)
- updated the examples using the `from` query parameter to be completely
  self-contained in the `redirect` function, simplifying usage
- updated the async data example to be simpler
- added a new example to show how to implement a loading page
- renamed the navigator_integration example to user_input and added an example
  of `WillPopScope` for go_router apps

## 2.5.6

- [PR 259](https://github.com/csells/go_router/pull/259): remove a hack for
  notifying the router of a route change that was no longer needed; thanks to
  [nullrocket](https://github.com/nullrocket)!
- improved async example to handle the case that the data has been returned but
  the page is no longer there by checking the `mounted` property of the screen

## 2.5.5

- updated implementation to use logging package for debug diagnostics; thanks
  to [johnpryan](https://github.com/johnpryan)

## 2.5.4

- fixed up the `GoRouterRefreshStream` implementation with an export, an example
  and some docs

## 2.5.3

- added `GoRouterRefreshStream` from
  [jopmiddelkamp](https://github.com/jopmiddelkamp) to easily map from a
  `Stream` to a `Listenable` for use with `refreshListenable`; very useful when
  combined with stream-based state management like
  [flutter_bloc](https://pub.dev/packages/flutter_bloc)
- dartdocs fixups from [mehade369](https://github.com/mehade369)
- example link fixes from [ben-milanko](https://github.com/ben-milanko)

## 2.5.2

- pass additional information to the `NavigatorObserver` via default args to
  `MaterialPage`, etc.

## 2.5.1

- [fix 205](https://github.com/csells/go_router/issues/205): hack around a
  failed assertion in Flutter when using `Duration.zero` in the
  `NoTransitionPage`

## 2.5.0

- provide default implementation of `GoRoute.pageBuilder` to provide a simpler
  way to build pages via the `GoRouter.build` method
- provide default implementation of `GoRouter.errorPageBuilder` to provide a
  simpler way to build error pages via the `GoRouter.errorBuilder` method
- provide default implementation of `GoRouter.errorBuilder` to provide an error
  page without the need to implement a custom error page builder
- new [Migrating to 2.5 section](https://gorouter.dev/migrating-to-25) in
  the docs to show how to take advantage of the new `builder` and default error
  page builder
- removed `launch.json` as VSCode-centric and unnecessary for discovery or easy
  launching
- added a [new custom error screen
  sample](https://github.com/csells/go_router/blob/master/example/lib/error_screen.dart)
- added a [new WidgetsApp
  sample](https://github.com/csells/go_router/blob/master/example/lib/widgets_app.dart)
- added a new `NoTransitionPage` class
- updated docs to explain why the browser's Back button doesn't work
  with the `extra` param
- updated README to point to new docs site: [gorouter.dev](https://gorouter.dev)

## 2.3.1

- [fix 191](https://github.com/csells/go_router/issues/191): handle several
  kinds of trailing / in the location, e.g. `/foo/` should be the same as `/foo`

## 2.3.0

- fix a misleading error message when using redirect functions with sub-routes

## 2.2.9

- [fix 182](https://github.com/csells/go_router/issues/182): fixes a regression
  in the nested navigation caused by the fix for
  [#163](https://github.com/csells/go_router/issues/163); thanks to
  [lulupointu](https://github.com/lulupointu) for the fix!

## 2.2.8

- reformatted CHANGELOG file; lets see if pub.dev is still ok with it...
- staged an in-progress doc site at https://docs.page/csells/go_router
- tightened up a test that was silently failing
- fixed a bug that dropped parent params in sub-route redirects

## 2.2.7

- [fix 163](https://github.com/csells/go_router/issues/163): avoids unnecessary
  page rebuilds
- [fix 139](https://github.com/csells/go_router/issues/139): avoids unnecessary
  page flashes on deep linking
- [fix 158](https://github.com/csells/go_router/issues/158): shows exception
  info in the debug output even during a top-level redirect coded w/ an
  anonymous function, i.e. what the samples all use
- [fix 151](https://github.com/csells/go_router/issues/151): exposes
  `Navigator.pop()` via `GoRouter.pop()` to make it easy to find

## 2.2.6

- [fix 127](https://github.com/csells/go_router/issues/127): updated the docs
  to add a video overview of the project for people that prefer that media style
  over long-form text when approaching a new topic
- [fix 108](https://github.com/csells/go_router/issues/108): updated the
  description of the `state` parameter to clarfy that not all properties will be
  set at every usage

## 2.2.5

- [fix 120 again](https://github.com/csells/go_router/issues/120): found the bug
  in my tests that was masking the real bug; changed two characters to implement
  the actual fix (sigh)

## 2.2.4

- [fix 116](https://github.com/csells/go_router/issues/116): work-around for
  auto-import of the `context.go` family of extension methods

## 2.2.3

- [fix 132](https://github.com/csells/go_router/issues/132): route names are
  stored as case insensitive and are now matched in a case insensitive manner

## 2.2.2

- [fix 120](https://github.com/csells/go_router/issues/120): encoding and
  decoding of params and query params

## 2.2.1

- [fix 114](https://github.com/csells/go_router/issues/114): give a better error
  message when the `GoRouter` isn't found in the widget tree via
  `GoRouter.of(context)`; thanks [aoatmon](https://github.com/aoatmon) for the
  [excellent bug report](https://github.com/csells/go_router/issues/114)!

## 2.2.0

- added a new [`navigatorBuilder`](https://gorouter.dev/navigator-builder) argument to the
  `GoRouter` constructor; thanks to [andyduke](https://github.com/andyduke)!
- also from [andyduke](https://github.com/andyduke) is an update to
  improve state restoration
- refactor from [kevmoo](https://github.com/kevmoo) for easier maintenance
- added a new [Navigator Integration section of the
  docs](https://gorouter.dev/navigator-integration)

## 2.1.2

- [fix 61 again](https://github.com/csells/go_router/issues/61): enable images
  and file links to work on pub.dev/documentation
- [fix 62](https://github.com/csells/go_router/issues/62) re-tested; fixed w/
  earlier Android system Back button fix (using navigation key)
- [fix 91](https://github.com/csells/go_router/issues/91): fix a regression w/
  the `errorPageBuilder`
- [fix 92](https://github.com/csells/go_router/issues/92): fix an edge case w/
  named sub-routes
- [fix 89](https://github.com/csells/go_router/issues/89): enable queryParams
  and extra object param w/ `push`
- refactored tests for greater coverage and fewer methods `@visibleForTesting`

## 2.1.1

- [fix 86](https://github.com/csells/go_router/issues/86): add `name` to
  `GoRouterState` to complete support for URI-free navigation knowledge in your
  code
- [fix 83](https://github.com/csells/go_router/issues/83): fix for `null`
  `extra` object

## 2.1.0

- [fix 80](https://github.com/csells/go_router/issues/80): adding a redirect
  limit to catch too many redirects error
- [fix 81](https://github.com/csells/go_router/issues/81): allow an `extra`
  object to pass through for navigation

## 2.0.1

- add badges to the README and codecov to the GitHub commit action; thanks to
  [rydmike](https://github.com/rydmike) for both

## 2.0.0

- BREAKING CHANGE and [fix #50](https://github.com/csells/go_router/issues/50):
  split `params` into `params` and `queryParams`; see the [Migrating to 2.0
  section of the docs](https://gorouter.dev/migrating-to-20)
  for instructions on how to migrate your code from 1.x to 2.0
- [fix 69](https://github.com/csells/go_router/issues/69): exposed named
  location lookup for redirection
- [fix 57](https://github.com/csells/go_router/issues/57): enable the Android
  system Back button to behave exactly like the `AppBar` Back button; thanks to
  [SunlightBro](https://github.com/SunlightBro) for the one-line fix that I had
  no idea about until he pointed it out
- [fix 59](https://github.com/csells/go_router/issues/59): add query params to
  top-level redirect
- [fix 44](https://github.com/csells/go_router/issues/44): show how to use the
  `AutomaticKeepAliveClientMixin` with nested navigation to keep widget state
  between navigations; thanks to [rydmike](https://github.com/rydmike) for this
  update

## 1.1.3

- enable case-insensitive path matching while still preserving path and query
  parameter cases
- change a lifetime of habit to sort constructors first as per
  [sort_constructors_first](https://dart.dev/lints/sort_constructors_first).
  Thanks for the PR, [Abhishek01039](https://github.com/Abhishek01039)!
- set the initial transition example route to `/none` to make pushing the 'fade
  transition' button on the first run through more fun
- fixed an error in the async data example

## 1.1.2

- Thanks, Mikes!
  - updated dartdocs from [rydmike](https://github.com/rydmike)
  - also shoutout to [https://github.com/Salakar](https://github.com/Salakar)
    for the CI action on GitHub
  - this is turning into a real community effort...

## 1.1.1

- now showing routing exceptions in the debug log
- updated the docs to make it clear that it will be called until it returns
  `null`

## 1.1.0

- added support `NavigatorObserver` objects to receive change notifications

## 1.0.1

- docs updates based on user feedback for clarity
- fix for setting URL path strategy in `main()`
- fix for `push()` disables `AppBar` Back button

## 1.0.0

- updated version for initial release
- some renaming for clarify and consistency with transitions
  - `GoRoute.builder` => `GoRoute.pageBuilder`
  - `GoRoute.error` => `GoRoute.errorPageBuilder`
- added diagnostic logging for `push` and `pushNamed`

## 0.9.6

- added support for `push` as well as `go`
- added 'none' to transitions example app
- updated animation example to use no transition and added an animated gif to
  the docs

## 0.9.5

- added support for custom transitions between routes

## 0.9.4

- updated API docs
- updated docs for `GoRouterState`

## 0.9.3

- updated API docs

## 0.9.2

- updated named route lookup to O(1)
- updated diagnostics output to show known named routes

## 0.9.1

- updated diagnostics output to show named route lookup
- docs updates

## 0.9.0

- added support for named routes

## 0.8.8

- fix to make `GoRouter` notify on pop

## 0.8.7

- made `GoRouter` a `ChangeNotifier` so you can listen for `location` changes

## 0.8.6

- books sample bug fix

## 0.8.5

- added Cupertino sample
- added example of async data lookup

## 0.8.4

- added state restoration sample

## 0.8.3

- changed `debugOutputFullPaths` to `debugLogDiagnostics` and added add'l
  debugging logging
- parameterized redirect

## 0.8.2

- updated docs for `Link` widget support

## 0.8.1

- added Books sample; fixed some issues it revealed

## 0.8.0

- breaking build to refactor the API for simplicity and capability
- move to fixed routing from conditional routing; simplies API, allows for
  redirection at the route level and there scenario was sketchy anyway
- add redirection at the route level
- replace guard objects w/ redirect functions
- add `refresh` method and `refreshListener`
- removed `.builder` ctor from `GoRouter` (not reasonable to implement)
- add Dynamic linking section to the docs
- replaced Books sample with Nested Navigation sample
- add ability to dump the known full paths to your routes to debug output

## 0.7.1

- update to pageKey to take sub-routes into account

## 0.7.0

- BREAK: rename `pattern` to `path` for consistency w/ other routers in the
  world
- added the `GoRouterLoginGuard` for the common redirect-to-login-page pattern

## 0.6.2

- fixed issue showing home page for a second before redirecting (if needed)

## 0.6.1

- added `GoRouterState.pageKey`
- removed `cupertino_icons` from main `pubspec.yaml`

## 0.6.0

- refactor to support sub-routes to build a stack of pages instead of matching
  multiple routes
- added unit tests for building the stack of pages
- some renaming of the types, e.g. `Four04Page` and `FamiliesPage` to
  `ErrorPage` and `HomePage` respectively
- fix a redirection error shown in the debug output

## 0.5.2

- add `urlPathStrategy` argument to `GoRouter` ctor

## 0.5.1

- docs and description updates

## 0.5.0

- moved redirect to top-level instead of per route for simplicity

## 0.4.1

- fixed CHANGELOG formatting

## 0.4.0

- bundled various useful route handling variables into the `GoRouterState` for
  use when building pages and error pages
- updated URL Strategy section of docs to reference `flutter run`

## 0.3.2

- formatting update to appease the pub.dev gods...

## 0.3.1

- updated the CHANGELOG

## 0.3.0

- moved redirection into a `GoRoute` ctor arg
- forgot to update the CHANGELOG

## 0.2.3

- move outstanding issues to [issue
  tracker](https://github.com/csells/go_router/issues)
- added explanation of Deep Linking to docs
- reformatting to meet pub.dev scoring guidelines

## 0.2.2

- docs updates

## 0.2.1

- messing with the CHANGELOG formatting

## 0.2.0

- initial useful release
- added support for declarative routes via `GoRoute` instances
- added support for imperative routing via `GoRoute.builder`
- added support for setting the URL path strategy
- added support for conditional routing
- added support for redirection
- added support for optional query parameters as well as positional parameters
  in route names

## 0.1.0

- squatting on the package name (I'm not too proud to admit it)<|MERGE_RESOLUTION|>--- conflicted
+++ resolved
@@ -1,9 +1,7 @@
-<<<<<<< HEAD
-## 13.2.1
-
-* Updates minimum supported SDK version to Flutter 3.13/Dart 3.1.
+## 14.0.2
+
 * Adds section for "Stateful nested navigation" to configuration.md.
-=======
+
 ## 14.0.1
 
 - Updates the redirection documentation for clarity
@@ -29,7 +27,6 @@
 
 - Updates minimum supported SDK version to Flutter 3.16/Dart 3.2.
 - Fixes memory leaks.
->>>>>>> f5a45177
 
 ## 13.2.0
 
