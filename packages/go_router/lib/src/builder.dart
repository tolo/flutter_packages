--- conflicted
+++ resolved
@@ -261,6 +261,8 @@
         _buildRecursive(context, matchList, startIndex + 1, pagePopContext,
             routerNeglect, keyToPages, shellNavigatorKey, registry);
 
+        // final HeroController heroController = _goHeroCache.putIfAbsent(
+        //     shellNavigatorKey, () => _getHeroController(context));
         _goHeroCache.putIfAbsent(
             shellNavigatorKey, () => _getHeroController(context));
 
@@ -287,28 +289,21 @@
         }
 
         // Build the Navigator for this shell route
-<<<<<<< HEAD
-        Widget buildShellNavigator(GlobalKey<NavigatorState> navigatorKey,
-            List<NavigatorObserver>? observers, String? restorationScopeId) {
-=======
         Widget buildShellNavigator(
+          GlobalKey<NavigatorState> navigatorKey,
           List<NavigatorObserver>? observers,
           String? restorationScopeId, {
           bool requestFocus = true,
         }) {
->>>>>>> b8b84b23
           return _buildNavigator(
             pagePopContext.onPopPage,
             keyToPages[navigatorKey]!,
             navigatorKey,
             observers: observers ?? const <NavigatorObserver>[],
             restorationScopeId: restorationScopeId,
-<<<<<<< HEAD
             heroController: _goHeroCache[navigatorKey],
-=======
-            heroController: heroController,
+            //heroController: heroController,
             requestFocus: requestFocus,
->>>>>>> b8b84b23
           );
         }
 
