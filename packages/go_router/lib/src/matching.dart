// Copyright 2013 The Flutter Authors. All rights reserved.
// Use of this source code is governed by a BSD-style license that can be
// found in the LICENSE file.

import 'package:collection/collection.dart';
import 'package:flutter/foundation.dart';
import 'package:flutter/widgets.dart';

import 'configuration.dart';
import 'match.dart';
import 'path_utils.dart';

/// Converts a location into a list of [RouteMatch] objects.
class RouteMatcher {
  /// [RouteMatcher] constructor.
  RouteMatcher(this.configuration);

  /// The route configuration.
  final RouteConfiguration configuration;

  /// Finds the routes that matched the given URL.
  RouteMatchList findMatch(String location, {Object? extra}) {
    final Uri uri = Uri.parse(canonicalUri(location));

    final Map<String, String> pathParameters = <String, String>{};
    final List<RouteMatch> matches =
        _getLocRouteMatches(uri, extra, pathParameters);
    return RouteMatchList(
        matches: matches, uri: uri, pathParameters: pathParameters);
  }

  List<RouteMatch> _getLocRouteMatches(
      Uri uri, Object? extra, Map<String, String> pathParameters) {
    final List<RouteMatch>? result = _getLocRouteRecursively(
      location: uri.path,
      remainingLocation: uri.path,
      routes: configuration.routes,
      matchedLocation: '',
      pathParameters: pathParameters,
      extra: extra,
    );

    if (result == null) {
      throw MatcherError('no routes for location', uri.toString());
    }

    return result;
  }
}

/// The list of [RouteMatch] objects.
///
/// This corresponds to the GoRouter's history.
@immutable
class RouteMatchList {
  /// RouteMatchList constructor.
  RouteMatchList({
    required this.matches,
    required this.uri,
    required this.pathParameters,
  }) : fullPath = _generateFullPath(matches);

  RouteMatchList._(
      this._matches, this._uri, this.pathParameters, this.fullpath);

  /// Creates a copy of this RouteMatchList that can be modified without
  /// affecting the original.
  RouteMatchList copy() {
    return RouteMatchList._(List<RouteMatch>.from(_matches), _uri,
        Map<String, String>.from(pathParameters), fullpath);
  }

  /// Constructs an empty matches object.
  static RouteMatchList empty = RouteMatchList(
<<<<<<< HEAD
      const <RouteMatch>[], Uri.parse(''), const <String, String>{});
=======
      matches: const <RouteMatch>[],
      uri: Uri(),
      pathParameters: const <String, String>{});

  /// The route matches.
  final List<RouteMatch> matches;

  /// Parameters for the matched route, URI-encoded.
  ///
  /// The parameters only reflects [RouteMatch]s that are not
  /// [ImperativeRouteMatch].
  final Map<String, String> pathParameters;

  /// The uri of the current match.
  ///
  /// This uri only reflects [RouteMatch]s that are not [ImperativeRouteMatch].
  final Uri uri;

  /// the full path pattern that matches the uri.
  ///
  /// For example:
  ///
  /// ```dart
  /// '/family/:fid/person/:pid'
  /// ```
  final String fullPath;
>>>>>>> b0173671

  /// Generates the full path (ex: `'/family/:fid/person/:pid'`) of a list of
  /// [RouteMatch].
  ///
  /// This method ignores [ImperativeRouteMatch]s in the `matches`, as they
  /// don't contribute to the path.
  ///
  /// This methods considers that [matches]'s elements verify the go route
  /// structure given to `GoRouter`. For example, if the routes structure is
  ///
  /// ```dart
  /// GoRoute(
  ///   path: '/a',
  ///   routes: [
  ///     GoRoute(
  ///       path: 'b',
  ///       routes: [
  ///         GoRoute(
  ///           path: 'c',
  ///         ),
  ///       ],
  ///     ),
  ///   ],
  /// ),
  /// ```
  ///
  /// The [matches] must be the in same order of how GoRoutes are matched.
  ///
  /// ```dart
  /// [RouteMatchA(), RouteMatchB(), RouteMatchC()]
  /// ```
  static String _generateFullPath(Iterable<RouteMatch> matches) {
    final StringBuffer buffer = StringBuffer();
    bool addsSlash = false;
    for (final RouteMatch match in matches
        .where((RouteMatch match) => match is! ImperativeRouteMatch)) {
      final RouteBase route = match.route;
      if (route is GoRoute) {
        if (addsSlash) {
          buffer.write('/');
        }
        buffer.write(route.path);
        addsSlash = addsSlash || route.path != '/';
      }
    }
    return buffer.toString();
  }

  /// Returns true if there are no matches.
  bool get isEmpty => matches.isEmpty;

  /// Returns true if there are matches.
  bool get isNotEmpty => matches.isNotEmpty;

  /// Returns a new instance of RouteMatchList with the input `match` pushed
  /// onto the current instance.
  RouteMatchList push<T>(ImperativeRouteMatch<T> match) {
    // Imperative route match doesn't change the uri and path parameters.
    return _copyWith(matches: <RouteMatch>[...matches, match]);
  }

  /// Returns a new instance of RouteMatchList with the input `match` removed
  /// from the current instance.
  RouteMatchList remove(RouteMatch match) {
    final List<RouteMatch> newMatches = matches.toList();
    final int index = newMatches.indexOf(match);
    assert(index != -1);
    newMatches.removeRange(index, newMatches.length);

    // Also pop ShellRoutes when there are no subsequent route matches
<<<<<<< HEAD
    while (_matches.isNotEmpty && _matches.last.route is ShellRouteBase) {
      _matches.removeLast();
=======
    while (newMatches.isNotEmpty && newMatches.last.route is ShellRoute) {
      newMatches.removeLast();
    }
    // Removing ImperativeRouteMatch should not change uri and pathParameters.
    if (match is ImperativeRouteMatch) {
      return _copyWith(matches: newMatches);
>>>>>>> b0173671
    }

    final String fullPath = _generateFullPath(
        newMatches.where((RouteMatch match) => match is! ImperativeRouteMatch));
    // Need to remove path parameters that are no longer in the fullPath.
    final List<String> newParameters = <String>[];
    patternToRegExp(fullPath, newParameters);
    final Set<String> validParameters = newParameters.toSet();
    final Map<String, String> newPathParameters =
        Map<String, String>.fromEntries(
      pathParameters.entries.where((MapEntry<String, String> value) =>
          validParameters.contains(value.key)),
    );
    final Uri newUri =
        uri.replace(path: patternToPath(fullPath, newPathParameters));
    return _copyWith(
      matches: newMatches,
      uri: newUri,
      pathParameters: newPathParameters,
    );
  }

  /// An optional object provided by the app during navigation.
  Object? get extra => matches.isEmpty ? null : matches.last.extra;

  /// The last matching route.
  RouteMatch get last => matches.last;

  /// Returns true if the current match intends to display an error screen.
  bool get isError => matches.length == 1 && matches.first.error != null;

  /// Returns the error that this match intends to display.
  Exception? get error => matches.firstOrNull?.error;

  RouteMatchList _copyWith({
    List<RouteMatch>? matches,
    Uri? uri,
    Map<String, String>? pathParameters,
  }) {
    return RouteMatchList(
        matches: matches ?? this.matches,
        uri: uri ?? this.uri,
        pathParameters: pathParameters ?? this.pathParameters);
  }

  @override
  bool operator ==(Object other) {
    if (other.runtimeType != runtimeType) {
      return false;
    }
    return other is RouteMatchList &&
        const ListEquality<RouteMatch>().equals(matches, other.matches) &&
        uri == other.uri &&
        const MapEquality<String, String>()
            .equals(pathParameters, other.pathParameters);
  }

  @override
  int get hashCode {
    return Object.hash(
      Object.hashAll(matches),
      uri,
      Object.hashAllUnordered(
        pathParameters.entries.map<int>((MapEntry<String, String> entry) =>
            Object.hash(entry.key, entry.value)),
      ),
    );
  }

  @override
  String toString() {
    return '${objectRuntimeType(this, 'RouteMatchList')}($fullPath)';
  }

  /// Returns a pre-parsed [RouteInformation], containing a reference to this
  /// match list.
  RouteInformation toPreParsedRouteInformation() {
    return RouteInformation(
      location: uri.toString(),
      state: this,
    );
  }

  /// Attempts to extract a pre-parsed match list from the provided
  /// [RouteInformation].
  static RouteMatchList? fromPreParsedRouteInformation(
      RouteInformation routeInformation) {
    if (routeInformation.state is RouteMatchList) {
      return routeInformation.state! as RouteMatchList;
    }
    return null;
  }

  /// Performs a deep comparison of two match lists by comparing the fields
  /// of each object.
  ///
  /// Note that the == and hashCode functions are not overridden by
  /// RouteMatchList because it is mutable.
  static bool matchListEquals(RouteMatchList a, RouteMatchList b) {
    if (identical(a, b)) {
      return true;
    }
    return listEquals<RouteMatch>(a.matches, b.matches) &&
        a.uri == b.uri &&
        mapEquals<String, String>(a.pathParameters, b.pathParameters);
  }
}

/// Handles encoding and decoding of [RouteMatchList] objects to a format
/// suitable for using with [StandardMessageCodec].
///
/// The primary use of this class is for state restoration.
class RouteMatchListCodec {
  /// Creates a new [RouteMatchListCodec] object.
  RouteMatchListCodec(this._matcher);

  static const String _encodedDataKey = 'go_router/encoded_route_match_list';
  static const String _locationKey = 'location';
  static const String _stateKey = 'state';
  static const String _imperativeMatchesKey = 'imperativeMatches';
  static const String _pageKey = 'pageKey';

  final RouteMatcher _matcher;

  /// Encodes the provided [RouteMatchList].
  Object? encodeMatchList(RouteMatchList matchlist) {
    if (matchlist.isEmpty) {
      return null;
    }
    final List<Map<Object?, Object?>> imperativeMatches = matchlist.matches
        .whereType<ImperativeRouteMatch<Object?>>()
        .map((ImperativeRouteMatch<Object?> e) => _toPrimitives(
            e.matches.uri.toString(), e.extra,
            pageKey: e.pageKey.value))
        .toList();

    return <Object?, Object?>{
      _encodedDataKey: _toPrimitives(
          matchlist.uri.toString(), matchlist.matches.first.extra,
          imperativeMatches: imperativeMatches),
    };
  }

  static Map<Object?, Object?> _toPrimitives(String location, Object? state,
      {List<dynamic>? imperativeMatches, String? pageKey}) {
    return <Object?, Object?>{
      _locationKey: location,
      _stateKey: state,
      if (imperativeMatches != null) _imperativeMatchesKey: imperativeMatches,
      if (pageKey != null) _pageKey: pageKey,
    };
  }

  /// Attempts to decode the provided object into a [RouteMatchList].
  RouteMatchList? decodeMatchList(Object? object) {
    if (object is Map && object[_encodedDataKey] is Map) {
      final Map<Object?, Object?> data =
          object[_encodedDataKey] as Map<Object?, Object?>;
      final Object? rootLocation = data[_locationKey];
      if (rootLocation is! String) {
        return null;
      }
      final RouteMatchList matchList =
          _matcher.findMatch(rootLocation, extra: data[_stateKey]);

      final List<Object?>? imperativeMatches =
          data[_imperativeMatchesKey] as List<Object?>?;
      if (imperativeMatches != null) {
        for (int i = 0; i < imperativeMatches.length; i++) {
          final Object? match = imperativeMatches[i];
          if (match is! Map ||
              match[_locationKey] is! String ||
              match[_pageKey] is! String) {
            continue;
          }
          final ValueKey<String> pageKey =
              ValueKey<String>(match[_pageKey] as String);
          final RouteMatchList imperativeMatchList = _matcher.findMatch(
              match[_locationKey] as String,
              extra: match[_stateKey]);
          final ImperativeRouteMatch<Object?> imperativeMatch =
              ImperativeRouteMatch<Object?>(
            pageKey: pageKey,
            matches: imperativeMatchList,
          );
          matchList.push(imperativeMatch);
        }
      }

      return matchList;
    }
    return null;
  }
}

/// An error that occurred during matching.
class MatcherError extends Error {
  /// Constructs a [MatcherError].
  MatcherError(String message, this.location) : message = '$message: $location';

  /// The error message.
  final String message;

  /// The location that failed to match.
  final String location;

  @override
  String toString() {
    return message;
  }
}

/// Returns the list of `RouteMatch` corresponding to the given `loc`.
///
/// For example, for a given `loc` `/a/b/c/d`, this function will return the
/// list of [RouteBase] `[GoRouteA(), GoRouterB(), GoRouteC(), GoRouterD()]`.
///
/// - [location] is the complete URL to match (without the query parameters). For
///   example, for the URL `/a/b?c=0`, [location] will be `/a/b`.
/// - [remainingLocation] is the remaining part of the URL to match while [matchedLocation]
///   is the part of the URL that has already been matched. For examples, for
///   the URL `/a/b/c/d`, at some point, [remainingLocation] would be `/c/d` and
///   [matchedLocation] will be `/a/b`.
/// - [routes] are the possible [RouteBase] to match to [remainingLocation].
List<RouteMatch>? _getLocRouteRecursively({
  required String location,
  required String remainingLocation,
  required String matchedLocation,
  required List<RouteBase> routes,
  required Map<String, String> pathParameters,
  required Object? extra,
}) {
  List<RouteMatch>? result;
  late Map<String, String> subPathParameters;
  // find the set of matches at this level of the tree
  for (final RouteBase route in routes) {
    subPathParameters = <String, String>{};

    final RouteMatch? match = RouteMatch.match(
      route: route,
      remainingLocation: remainingLocation,
      matchedLocation: matchedLocation,
      pathParameters: subPathParameters,
      extra: extra,
    );

    if (match == null) {
      continue;
    }

    if (match.route is GoRoute &&
        match.matchedLocation.toLowerCase() == location.toLowerCase()) {
      // If it is a complete match, then return the matched route
      // NOTE: need a lower case match because matchedLocation is canonicalized to match
      // the path case whereas the location can be of any case and still match
      result = <RouteMatch>[match];
    } else if (route.routes.isEmpty) {
      // If it is partial match but no sub-routes, bail.
      continue;
    } else {
      // Otherwise, recurse
      final String childRestLoc;
      final String newParentSubLoc;
<<<<<<< HEAD
      if (match.route is ShellRouteBase) {
        childRestLoc = restLoc;
        newParentSubLoc = parentSubloc;
=======
      if (match.route is ShellRoute) {
        childRestLoc = remainingLocation;
        newParentSubLoc = matchedLocation;
>>>>>>> b0173671
      } else {
        assert(location.startsWith(match.matchedLocation));
        assert(remainingLocation.isNotEmpty);

        childRestLoc = location.substring(match.matchedLocation.length +
            (match.matchedLocation == '/' ? 0 : 1));
        newParentSubLoc = match.matchedLocation;
      }

      final List<RouteMatch>? subRouteMatch = _getLocRouteRecursively(
        location: location,
        remainingLocation: childRestLoc,
        matchedLocation: newParentSubLoc,
        routes: route.routes,
        pathParameters: subPathParameters,
        extra: extra,
      );

      // If there's no sub-route matches, there is no match for this location
      if (subRouteMatch == null) {
        continue;
      }
      result = <RouteMatch>[match, ...subRouteMatch];
    }
    // Should only reach here if there is a match.
    break;
  }
  if (result != null) {
    pathParameters.addAll(subPathParameters);
  }
  return result;
}

/// The match used when there is an error during parsing.
RouteMatchList errorScreen(Uri uri, String errorMessage) {
  final Exception error = Exception(errorMessage);
  return RouteMatchList(
    matches: <RouteMatch>[
      RouteMatch(
        matchedLocation: uri.path,
        extra: null,
        error: error,
        route: GoRoute(
          path: uri.toString(),
          pageBuilder: (BuildContext context, GoRouterState state) {
            throw UnimplementedError();
          },
        ),
        pageKey: const ValueKey<String>('error'),
      ),
    ],
    uri: uri,
    pathParameters: const <String, String>{},
  );
}<|MERGE_RESOLUTION|>--- conflicted
+++ resolved
@@ -60,21 +60,18 @@
     required this.pathParameters,
   }) : fullPath = _generateFullPath(matches);
 
-  RouteMatchList._(
-      this._matches, this._uri, this.pathParameters, this.fullpath);
+  const RouteMatchList._(
+      this.matches, this.uri, this.pathParameters, this.fullPath);
 
   /// Creates a copy of this RouteMatchList that can be modified without
   /// affecting the original.
   RouteMatchList copy() {
-    return RouteMatchList._(List<RouteMatch>.from(_matches), _uri,
-        Map<String, String>.from(pathParameters), fullpath);
+    return RouteMatchList._(List<RouteMatch>.from(matches), uri,
+        Map<String, String>.from(pathParameters), fullPath);
   }
 
   /// Constructs an empty matches object.
   static RouteMatchList empty = RouteMatchList(
-<<<<<<< HEAD
-      const <RouteMatch>[], Uri.parse(''), const <String, String>{});
-=======
       matches: const <RouteMatch>[],
       uri: Uri(),
       pathParameters: const <String, String>{});
@@ -101,7 +98,6 @@
   /// '/family/:fid/person/:pid'
   /// ```
   final String fullPath;
->>>>>>> b0173671
 
   /// Generates the full path (ex: `'/family/:fid/person/:pid'`) of a list of
   /// [RouteMatch].
@@ -172,17 +168,12 @@
     newMatches.removeRange(index, newMatches.length);
 
     // Also pop ShellRoutes when there are no subsequent route matches
-<<<<<<< HEAD
-    while (_matches.isNotEmpty && _matches.last.route is ShellRouteBase) {
-      _matches.removeLast();
-=======
-    while (newMatches.isNotEmpty && newMatches.last.route is ShellRoute) {
+    while (newMatches.isNotEmpty && newMatches.last.route is ShellRouteBase) {
       newMatches.removeLast();
     }
     // Removing ImperativeRouteMatch should not change uri and pathParameters.
     if (match is ImperativeRouteMatch) {
       return _copyWith(matches: newMatches);
->>>>>>> b0173671
     }
 
     final String fullPath = _generateFullPath(
@@ -446,15 +437,9 @@
       // Otherwise, recurse
       final String childRestLoc;
       final String newParentSubLoc;
-<<<<<<< HEAD
       if (match.route is ShellRouteBase) {
-        childRestLoc = restLoc;
-        newParentSubLoc = parentSubloc;
-=======
-      if (match.route is ShellRoute) {
         childRestLoc = remainingLocation;
         newParentSubLoc = matchedLocation;
->>>>>>> b0173671
       } else {
         assert(location.startsWith(match.matchedLocation));
         assert(remainingLocation.isNotEmpty);
