--- conflicted
+++ resolved
@@ -60,7 +60,9 @@
   ) {
     late final RouteMatchList initialMatches;
     try {
-<<<<<<< HEAD
+      // TODO(chunhtai): remove this ignore and migrate the code
+      // https://github.com/flutter/flutter/issues/124045.
+      // ignore: deprecated_member_use, unnecessary_non_null_assertion
       final RouteMatchList? preParsedMatchList =
           RouteMatchList.fromPreParsedRouteInformation(routeInformation);
       if (preParsedMatchList != null) {
@@ -72,13 +74,6 @@
             matcher.findMatch(routeInformation.location!,
                 extra: routeInformation.state);
       }
-=======
-      // TODO(chunhtai): remove this ignore and migrate the code
-      // https://github.com/flutter/flutter/issues/124045.
-      // ignore: deprecated_member_use, unnecessary_non_null_assertion
-      initialMatches = matcher.findMatch(routeInformation.location!,
-          extra: routeInformation.state);
->>>>>>> 1502ac0e
     } on MatcherError {
       // TODO(chunhtai): remove this ignore and migrate the code
       // https://github.com/flutter/flutter/issues/124045.
