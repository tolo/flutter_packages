--- conflicted
+++ resolved
@@ -5,11 +5,7 @@
 import 'package:flutter/widgets.dart';
 import 'package:flutter_test/flutter_test.dart';
 import 'package:go_router/src/configuration.dart';
-<<<<<<< HEAD
-import 'package:go_router/src/delegate.dart';
-=======
 import 'package:go_router/src/match.dart';
->>>>>>> b0173671
 import 'package:go_router/src/matching.dart';
 import 'package:go_router/src/router.dart';
 
@@ -33,39 +29,6 @@
     expect(matches.toString(), contains('/page-0'));
   });
 
-<<<<<<< HEAD
-  test('RouteMatchList is encoded and decoded correctly', () {
-    final RouteConfiguration configuration = RouteConfiguration(
-      routes: <GoRoute>[
-        GoRoute(
-          path: '/a',
-          builder: (BuildContext context, GoRouterState state) =>
-              const Placeholder(),
-        ),
-        GoRoute(
-          path: '/b',
-          builder: (BuildContext context, GoRouterState state) =>
-              const Placeholder(),
-        ),
-      ],
-      redirectLimit: 0,
-      navigatorKey: GlobalKey<NavigatorState>(),
-      topRedirect: (_, __) => null,
-    );
-    final RouteMatcher matcher = RouteMatcher(configuration);
-    final RouteMatchListCodec codec = RouteMatchListCodec(matcher);
-
-    final RouteMatchList list1 = matcher.findMatch('/a');
-    final RouteMatchList list2 = matcher.findMatch('/b');
-    list1.push(ImperativeRouteMatch<Object?>(
-        pageKey: const ValueKey<String>('/b-p0'), matches: list2));
-
-    final Object? encoded = codec.encodeMatchList(list1);
-    final RouteMatchList? decoded = codec.decodeMatchList(encoded);
-
-    expect(decoded, isNotNull);
-    expect(RouteMatchList.matchListEquals(decoded!, list1), isTrue);
-=======
   test('RouteMatchList compares', () async {
     final GoRoute route = GoRoute(
       path: '/page-0',
@@ -110,6 +73,38 @@
 
     expect(matches1 == matches2, isTrue);
     expect(matches1 == matches3, isFalse);
->>>>>>> b0173671
+  });
+
+  test('RouteMatchList is encoded and decoded correctly', () {
+    final RouteConfiguration configuration = RouteConfiguration(
+      routes: <GoRoute>[
+        GoRoute(
+          path: '/a',
+          builder: (BuildContext context, GoRouterState state) =>
+              const Placeholder(),
+        ),
+        GoRoute(
+          path: '/b',
+          builder: (BuildContext context, GoRouterState state) =>
+              const Placeholder(),
+        ),
+      ],
+      redirectLimit: 0,
+      navigatorKey: GlobalKey<NavigatorState>(),
+      topRedirect: (_, __) => null,
+    );
+    final RouteMatcher matcher = RouteMatcher(configuration);
+    final RouteMatchListCodec codec = RouteMatchListCodec(matcher);
+
+    final RouteMatchList list1 = matcher.findMatch('/a');
+    final RouteMatchList list2 = matcher.findMatch('/b');
+    list1.push(ImperativeRouteMatch<Object?>(
+        pageKey: const ValueKey<String>('/b-p0'), matches: list2));
+
+    final Object? encoded = codec.encodeMatchList(list1);
+    final RouteMatchList? decoded = codec.decodeMatchList(encoded);
+
+    expect(decoded, isNotNull);
+    expect(RouteMatchList.matchListEquals(decoded!, list1), isTrue);
   });
 }